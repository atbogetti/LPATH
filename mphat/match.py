--- conflicted
+++ resolved
@@ -308,8 +308,6 @@
     z = sch.linkage(distmat_condensed, method="ward")
 
     try:
-<<<<<<< HEAD
-=======
         import matplotlib.pyplot as plt
     except (ModuleNotFoundError, ImportError) as e:
         log.debug(e)
@@ -321,7 +319,6 @@
 
     # Plot dendrogram
     try:
->>>>>>> 282bfddc
         sch.dendrogram(z, no_labels=True, color_threshold=threshold)
     except RecursionError as e:
         # Catch cases where are too many branches in the dendrogram for default recursion to work.
@@ -330,16 +327,6 @@
         log.warning(e)
         log.warning(f'WARNING: Dendrogram too complex to plot with default settings. Upping the recursion limit.')
         sch.dendrogram(z, no_labels=True, color_threshold=threshold)
-<<<<<<< HEAD
-
-    try:
-        import matplotlib.pyplot as plt
-    except (ModuleNotFoundError, ImportError) as e:
-        log.debug(e)
-        log.debug(f"Can not import matplotlib.")
-        return
-=======
->>>>>>> 282bfddc
 
     plt.axhline(y=threshold, c="k")
     plt.ylabel("distance")
@@ -358,11 +345,7 @@
 
     z = sch.linkage(distmat_condensed, method="ward")
 
-<<<<<<< HEAD
-    # (Hyper Parameter t=number of clustesr)
-=======
     # (Hyper Parameter t=number of cluster)
->>>>>>> 282bfddc
     cluster_labels = sch.fcluster(z, t=n_clusters, criterion="maxclust")
 
     return cluster_labels
